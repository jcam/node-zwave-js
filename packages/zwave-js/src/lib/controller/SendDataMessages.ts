<<<<<<< HEAD
import { MAX_NODES, ZWaveError, ZWaveErrorCodes } from "@zwave-js/core";
import { getEnumMemberName, JSONObject, num2hex } from "@zwave-js/shared";
import { clamp } from "alcalzone-shared/math";
import type {
=======
import {
	MAX_NODES,
	MessageOrCCLogEntry,
	ZWaveError,
	ZWaveErrorCodes,
} from "@zwave-js/core";
import {
	getEnumMemberName,
	JSONObject,
	num2hex,
	staticExtends,
} from "@zwave-js/shared";
import {
	CCResponseRole,
>>>>>>> 14bb1a76
	CommandClass,
	MulticastCC,
	SinglecastCC,
} from "../commandclass/CommandClass";
import type { ICommandClassContainer } from "../commandclass/ICommandClassContainer";
import type { Driver } from "../driver/Driver";
<<<<<<< HEAD
import { MAX_SEND_ATTEMPTS } from "../driver/Transaction";
import type { MessageOrCCLogEntry } from "../log/shared";
=======
>>>>>>> 14bb1a76
import {
	FunctionType,
	MessagePriority,
	MessageType,
} from "../message/Constants";
import {
	expectedCallback,
	expectedResponse,
	gotDeserializationOptions,
	Message,
	MessageBaseOptions,
	MessageDeserializationOptions,
	MessageOptions,
	messageTypes,
	priority,
} from "../message/Message";
import type { SuccessIndicator } from "../message/SuccessIndicator";

export enum TransmitOptions {
	NotSet = 0,

	ACK = 1 << 0,
	LowPower = 1 << 1,
	AutoRoute = 1 << 2,

	NoRoute = 1 << 4,
	Explore = 1 << 5,

	DEFAULT = ACK | AutoRoute | Explore,
}

export enum TransmitStatus {
	OK = 0x00, // Transmission complete and ACK received
	NoAck = 0x01, // Transmission complete, no ACK received
	Fail = 0x02, // Transmission failed
	NotIdle = 0x03, // Transmission failed, network busy
	NoRoute = 0x04, // Transmission complete, no return route
}

@messageTypes(MessageType.Request, FunctionType.SendData)
@priority(MessagePriority.Normal)
export class SendDataRequestBase extends Message {
	public constructor(driver: Driver, options: MessageOptions) {
		if (
			gotDeserializationOptions(options) &&
			(new.target as any) !== SendDataRequestTransmitReport
		) {
			return new SendDataRequestTransmitReport(driver, options);
		}
		super(driver, options);
	}
}

interface SendDataRequestOptions<CCType extends CommandClass = CommandClass>
	extends MessageBaseOptions {
	command: CCType;
	transmitOptions?: TransmitOptions;
	maxSendAttempts?: number;
}

@expectedResponse(FunctionType.SendData)
@expectedCallback(FunctionType.SendData)
export class SendDataRequest<CCType extends CommandClass = CommandClass>
	extends SendDataRequestBase
	implements ICommandClassContainer {
	public constructor(
		driver: Driver,
		options: SendDataRequestOptions<CCType>,
	) {
		super(driver, options);

		if (!options.command.isSinglecast()) {
			throw new ZWaveError(
				`SendDataRequest can only be used for singlecast and broadcast CCs`,
				ZWaveErrorCodes.Argument_Invalid,
			);
		}

		this.command = options.command;
		this.transmitOptions =
			options.transmitOptions ?? TransmitOptions.DEFAULT;
		this._maxSendAttempts = options.maxSendAttempts ?? MAX_SEND_ATTEMPTS;
	}

	/** The command this message contains */
	public command: SinglecastCC<CCType>;
	/** Options regarding the transmission of the message */
	public transmitOptions: TransmitOptions;

	private _maxSendAttempts: number = MAX_SEND_ATTEMPTS;
	/** The number of times the driver may try to send this message */
	public get maxSendAttempts(): number {
		return this._maxSendAttempts;
	}
	public set maxSendAttempts(value: number) {
		this._maxSendAttempts = clamp(value, 1, MAX_SEND_ATTEMPTS);
	}

	public serialize(): Buffer {
		const serializedCC = this.command.serialize();
		this.payload = Buffer.concat([
			Buffer.from([this.command.nodeId, serializedCC.length]),
			serializedCC,
			Buffer.from([this.transmitOptions, this.callbackId]),
		]);

		return super.serialize();
	}

	public toJSON(): JSONObject {
		return super.toJSONInherited({
			transmitOptions: this.transmitOptions,
			callbackId: this.callbackId,
			command: this.command,
		});
	}

	public toLogEntry(): MessageOrCCLogEntry {
		return {
			...super.toLogEntry(),
			message: `transmitOptions: ${num2hex(this.transmitOptions)}
callbackId:      ${this.callbackId}`,
		};
	}

	/** Include previously received partial responses into a final message */
	public mergePartialMessages(partials: Message[]): void {
		this.command.mergePartialCCs(
			(partials as SendDataRequest[]).map((p) => p.command),
		);
	}

	/** Computes the maximum payload size that can be transmitted with this message */
	public getMaxPayloadLength(): number {
		// From INS13954-7, chapter 4.3.3.1.5
		if (this.transmitOptions & TransmitOptions.Explore) return 46;
		if (this.transmitOptions & TransmitOptions.AutoRoute) return 48;
		return 54;
	}
}

interface SendDataRequestTransmitReportOptions extends MessageBaseOptions {
	transmitStatus: TransmitStatus;
	callbackId: number;
}

export class SendDataRequestTransmitReport extends SendDataRequestBase
	implements SuccessIndicator {
	public constructor(
		driver: Driver,
		options:
			| MessageDeserializationOptions
			| SendDataRequestTransmitReportOptions,
	) {
		super(driver, options);

		if (gotDeserializationOptions(options)) {
			this.callbackId = this.payload[0];
			this._transmitStatus = this.payload[1];
			// not sure what bytes 2 and 3 mean
			// the CC seems not to be included in this, but rather come in an application command later
		} else {
			this.callbackId = options.callbackId;
			this._transmitStatus = options.transmitStatus;
		}
	}

	private _transmitStatus: TransmitStatus;
	public get transmitStatus(): TransmitStatus {
		return this._transmitStatus;
	}

	public isOK(): boolean {
		return this._transmitStatus === TransmitStatus.OK;
	}

	public toJSON(): JSONObject {
		return super.toJSONInherited({
			callbackId: this.callbackId,
			transmitStatus: this.transmitStatus,
		});
	}

	public toLogEntry(): MessageOrCCLogEntry {
		return {
			...super.toLogEntry(),
			message: `callbackId:     ${this.callbackId}
transmitStatus: ${getEnumMemberName(TransmitStatus, this.transmitStatus)}`,
		};
	}
}

@messageTypes(MessageType.Response, FunctionType.SendData)
export class SendDataResponse extends Message implements SuccessIndicator {
	public constructor(driver: Driver, options: MessageDeserializationOptions) {
		super(driver, options);
		this._wasSent = this.payload[0] !== 0;
		// if (!this._wasSent) this._errorCode = this.payload[0];
	}

	isOK(): boolean {
		return this._wasSent;
	}

	private _wasSent: boolean;
	public get wasSent(): boolean {
		return this._wasSent;
	}

	// private _errorCode: number;
	// public get errorCode(): number {
	// 	return this._errorCode;
	// }

	public toJSON(): JSONObject {
		return super.toJSONInherited({
			wasSent: this.wasSent,
			// errorCode: this.errorCode,
		});
	}

	public toLogEntry(): MessageOrCCLogEntry {
		return {
			...super.toLogEntry(),
			message: `wasSent: ${this.wasSent}`,
		};
	}
}

@messageTypes(MessageType.Request, FunctionType.SendDataMulticast)
@priority(MessagePriority.Normal)
export class SendDataMulticastRequestBase extends Message {
	public constructor(driver: Driver, options: MessageOptions) {
		if (
			gotDeserializationOptions(options) &&
			(new.target as any) !== SendDataMulticastRequestTransmitReport
		) {
			return new SendDataMulticastRequestTransmitReport(driver, options);
		}
		super(driver, options);
	}
}

interface SendDataMulticastRequestOptions<CCType extends CommandClass>
	extends MessageBaseOptions {
	command: CCType;
	transmitOptions?: TransmitOptions;
	maxSendAttempts?: number;
}

@expectedResponse(FunctionType.SendDataMulticast)
@expectedCallback(FunctionType.SendDataMulticast)
export class SendDataMulticastRequest<
	CCType extends CommandClass = CommandClass
> extends SendDataMulticastRequestBase implements ICommandClassContainer {
	public constructor(
		driver: Driver,
		options: SendDataMulticastRequestOptions<CCType>,
	) {
		super(driver, options);

		if (!options.command.isMulticast()) {
			throw new ZWaveError(
				`SendDataMulticastRequest can only be used for multicast CCs`,
				ZWaveErrorCodes.Argument_Invalid,
			);
		} else if (options.command.nodeId.length === 0) {
			throw new ZWaveError(
				`At least one node must be targeted`,
				ZWaveErrorCodes.Argument_Invalid,
			);
		} else if (options.command.nodeId.some((n) => n < 1 || n > MAX_NODES)) {
			throw new ZWaveError(
				`All node IDs must be between 1 and ${MAX_NODES}!`,
				ZWaveErrorCodes.Argument_Invalid,
			);
		}

		this.command = options.command;
		this.transmitOptions =
			options.transmitOptions ?? TransmitOptions.DEFAULT;
		this._maxSendAttempts = options.maxSendAttempts ?? MAX_SEND_ATTEMPTS;
	}

	/** The command this message contains */
	public command: MulticastCC<CCType>;
	/** Options regarding the transmission of the message */
	public transmitOptions: TransmitOptions;

	private _maxSendAttempts: number;
	/** The number of times the driver may try to send this message */
	public get maxSendAttempts(): number {
		return this._maxSendAttempts;
	}
	public set maxSendAttempts(value: number) {
		this._maxSendAttempts = clamp(value, 1, MAX_SEND_ATTEMPTS);
	}

	public serialize(): Buffer {
		// The payload CC must not include the target node ids, so strip the header out
		const serializedCC = this.command.serialize();
		this.payload = Buffer.concat([
			// # of target nodes and nodeIds
			Buffer.from([
				this.command.nodeId.length,
				...this.command.nodeId,
				serializedCC.length,
			]),
			// payload
			serializedCC,
			Buffer.from([this.transmitOptions, this.callbackId]),
		]);

		return super.serialize();
	}

	public toJSON(): JSONObject {
		return super.toJSONInherited({
			transmitOptions: this.transmitOptions,
			callbackId: this.callbackId,
			command: this.command,
		});
	}

	public toLogEntry(): MessageOrCCLogEntry {
		return {
			...super.toLogEntry(),
			message: `transmitOptions: ${num2hex(this.transmitOptions)}
callbackId:      ${this.callbackId}`,
		};
	}

	/** Include previously received partial responses into a final message */
	public mergePartialMessages(partials: Message[]): void {
		this.command.mergePartialCCs(
			(partials as SendDataMulticastRequest[]).map((p) => p.command),
		);
	}
}

interface SendDataMulticastRequestTransmitReportOptions
	extends MessageBaseOptions {
	transmitStatus: TransmitStatus;
	callbackId: number;
}

export class SendDataMulticastRequestTransmitReport
	extends SendDataMulticastRequestBase
	implements SuccessIndicator {
	public constructor(
		driver: Driver,
		options:
			| MessageDeserializationOptions
			| SendDataMulticastRequestTransmitReportOptions,
	) {
		super(driver, options);

		if (gotDeserializationOptions(options)) {
			this.callbackId = this.payload[0];
			this._transmitStatus = this.payload[1];
			// not sure what bytes 2 and 3 mean
			// the CC seems not to be included in this, but rather come in an application command later
		} else {
			this.callbackId = options.callbackId;
			this._transmitStatus = options.transmitStatus;
		}
	}

	private _transmitStatus: TransmitStatus;
	public get transmitStatus(): TransmitStatus {
		return this._transmitStatus;
	}

	public isOK(): boolean {
		return this._transmitStatus === TransmitStatus.OK;
	}

	public toJSON(): JSONObject {
		return super.toJSONInherited({
			callbackId: this.callbackId,
			transmitStatus: this.transmitStatus,
		});
	}

	public toLogEntry(): MessageOrCCLogEntry {
		return {
			...super.toLogEntry(),
			message: `callbackId:     ${this.callbackId}
transmitStatus: ${getEnumMemberName(TransmitStatus, this.transmitStatus)}`,
		};
	}
}

@messageTypes(MessageType.Response, FunctionType.SendDataMulticast)
export class SendDataMulticastResponse extends Message
	implements SuccessIndicator {
	public constructor(driver: Driver, options: MessageDeserializationOptions) {
		super(driver, options);
		this._wasSent = this.payload[0] !== 0;
		// if (!this._wasSent) this._errorCode = this.payload[0];
	}

	public isOK(): boolean {
		return this._wasSent;
	}

	private _wasSent: boolean;
	public get wasSent(): boolean {
		return this._wasSent;
	}

	public toJSON(): JSONObject {
		return super.toJSONInherited({
			wasSent: this.wasSent,
		});
	}

	public toLogEntry(): MessageOrCCLogEntry {
		return {
			...super.toLogEntry(),
			message: `wasSent: ${this.wasSent}`,
		};
	}
}

@messageTypes(MessageType.Request, FunctionType.SendDataAbort)
@priority(MessagePriority.Controller)
export class SendDataAbort extends Message {}

/** Checks whether the message is a report that tells us that a message was sent */
export function isSendReport(
	msg: Message,
): msg is SendDataResponse | SendDataMulticastResponse {
	return (
		msg instanceof SendDataResponse ||
		msg instanceof SendDataMulticastResponse
	);
}

/** Checks whether the message is a report that contains the transmit status of a message */
export function isTransmitReport(
	msg: Message,
): msg is
	| SendDataRequestTransmitReport
	| SendDataMulticastRequestTransmitReport {
	return (
		msg instanceof SendDataRequestTransmitReport ||
		msg instanceof SendDataMulticastRequestTransmitReport
	);
}<|MERGE_RESOLUTION|>--- conflicted
+++ resolved
@@ -1,35 +1,19 @@
-<<<<<<< HEAD
-import { MAX_NODES, ZWaveError, ZWaveErrorCodes } from "@zwave-js/core";
-import { getEnumMemberName, JSONObject, num2hex } from "@zwave-js/shared";
-import { clamp } from "alcalzone-shared/math";
-import type {
-=======
 import {
 	MAX_NODES,
 	MessageOrCCLogEntry,
 	ZWaveError,
 	ZWaveErrorCodes,
 } from "@zwave-js/core";
-import {
-	getEnumMemberName,
-	JSONObject,
-	num2hex,
-	staticExtends,
-} from "@zwave-js/shared";
-import {
-	CCResponseRole,
->>>>>>> 14bb1a76
+import { getEnumMemberName, JSONObject, num2hex } from "@zwave-js/shared";
+import { clamp } from "alcalzone-shared/math";
+import type {
 	CommandClass,
 	MulticastCC,
 	SinglecastCC,
 } from "../commandclass/CommandClass";
 import type { ICommandClassContainer } from "../commandclass/ICommandClassContainer";
 import type { Driver } from "../driver/Driver";
-<<<<<<< HEAD
 import { MAX_SEND_ATTEMPTS } from "../driver/Transaction";
-import type { MessageOrCCLogEntry } from "../log/shared";
-=======
->>>>>>> 14bb1a76
 import {
 	FunctionType,
 	MessagePriority,
